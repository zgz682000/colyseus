{
  "name": "colyseus",
<<<<<<< HEAD
  "version": "0.11.23",
=======
  "version": "0.11.23-beta.2",
>>>>>>> 3722743b
  "description": "Multiplayer Game Server for Node.js.",
  "main": "./lib/index.js",
  "typings": "./lib/index.d.ts",
  "scripts": {
    "prepublish": "rm -rf lib && tsc -d",
    "watch": "tsc -d -w",
    "start": "nodemon --watch 'src/**/*.ts' --exec 'ts-node' usage/Server.ts",
    "test": "COLYSEUS_SEAT_RESERVATION_TIME=0.3 COLYSEUS_PRESENCE_SHORT_TIMEOUT=300 nyc mocha --require ts-node/register test/**Test.ts --exit --timeout 15000",
    "tslint": "tslint --project .",
    "update-contributors": "all-contributors generate"
  },
  "funding": {
    "type": "patreon",
    "url": "https://www.patreon.com/endel"
  },
  "keywords": [
    "colyseus",
    "multiplayer",
    "netcode",
    "realtime",
    "networking",
    "websockets"
  ],
  "files": [
    "lib",
    "LICENSE",
    "README.md"
  ],
  "repository": {
    "type": "git",
    "url": "git://github.com/colyseus/colyseus.git"
  },
  "homepage": "https://colyseus.io/",
  "license": "MIT",
  "engines": {
    "node": ">= 8.x"
  },
  "dependencies": {
    "@colyseus/schema": "^0.5.1",
    "@gamestdio/timer": "^1.3.0",
    "@types/redis": "^2.8.12",
    "@types/ws": "^6.0.1",
    "debug": "^4.0.1",
    "fast-json-patch": "^2.0.5",
    "fossil-delta": "^1.0.1",
    "internal-ip": "^4.3.0",
    "nanoid": "^2.0.0",
    "nonenumerable": "^1.0.1",
    "notepack.io": "^2.2.0",
    "ws": "^7.1.0"
  },
  "devDependencies": {
    "@types/debug": "^0.0.31",
    "@types/express": "^4.16.1",
    "@types/fossil-delta": "^1.0.0",
    "@types/koa": "^2.0.49",
    "@types/mocha": "^5.2.0",
    "@types/mongoose": "^5.5.12",
    "@types/node": "^10.0.8",
    "@types/sinon": "^4.3.3",
    "all-contributors-cli": "^5.4.0",
    "benchmark": "^2.1.1",
    "colyseus.js": "^0.11.6-beta.1",
    "cors": "^2.8.5",
    "express": "^4.16.2",
    "httpie": "^1.1.2",
    "koa": "^2.8.1",
    "mocha": "^5.1.1",
    "nodemon": "^1.14.8",
    "nyc": "^14.1.1",
    "sinon": "^4.0.0",
    "ts-node": "^7.0.1",
    "tslint": "^5.11.0",
    "typescript": "^3.3.3"
  },
  "optionalDependencies": {
    "mongoose": "^5.6.9",
    "redis": "^2.8.0"
  },
  "greenkeeper": {
    "ignore": [
      "mocha",
      "ts-node",
      "nodemon",
      "@types/node",
      "@types/mocha",
      "@types/sinon",
      "typedoc",
      "sinon",
      "benchmark"
    ]
  },
  "nyc": {
    "extension": [
      ".ts"
    ],
    "include": [
      "src",
      "test"
    ],
    "reporter": [
      "html",
      "lcov"
    ],
    "all": true
  }
}<|MERGE_RESOLUTION|>--- conflicted
+++ resolved
@@ -1,10 +1,6 @@
 {
   "name": "colyseus",
-<<<<<<< HEAD
-  "version": "0.11.23",
-=======
-  "version": "0.11.23-beta.2",
->>>>>>> 3722743b
+  "version": "0.11.24",
   "description": "Multiplayer Game Server for Node.js.",
   "main": "./lib/index.js",
   "typings": "./lib/index.d.ts",
